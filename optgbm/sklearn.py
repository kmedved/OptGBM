--- conflicted
+++ resolved
@@ -170,13 +170,8 @@
             pass
 
         if is_best_trial:
-<<<<<<< HEAD
-            boosters = callbacks[0]._boosters  # type: ignore
+            boosters = callbacks[0].boosters_  # type: ignore
             booster = _VotingBooster(boosters)  # type: _VotingBooster
-=======
-            boosters = callbacks[0].boosters_  # type: ignore
-            representations = []  # type: List[str]
->>>>>>> ff84f476
 
             booster.dump(self.train_dir)
 
@@ -686,12 +681,7 @@
         self._Booster = self._make_booster(
             self.best_params_,
             dataset,
-<<<<<<< HEAD
-            self._best_iteration,
-=======
-            representations,
             best_iteration,
->>>>>>> ff84f476
             folds,
             fobj=fobj,
             feature_name=feature_name,
