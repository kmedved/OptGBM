--- conflicted
+++ resolved
@@ -41,11 +41,7 @@
     check_estimator(OGBMRegressor)
 
 
-<<<<<<< HEAD
-@pytest.mark.parametrize("callbacks", [None, [callback]])
-@pytest.mark.parametrize("eval_metric", ["auc", zero_one_loss])
-=======
-@pytest.mark.parametrize('reg_sqrt', [False, True])
+@pytest.mark.parametrize("reg_sqrt", [False, True])
 def test_fit_with_params(reg_sqrt: bool) -> None:
     X, y = load_boston(return_X_y=True)
 
@@ -54,9 +50,8 @@
     reg.fit(X, y)
 
 
-@pytest.mark.parametrize('callbacks', [None, [callback]])
-@pytest.mark.parametrize('eval_metric', ['auc', zero_one_loss])
->>>>>>> f5b5cc1b
+@pytest.mark.parametrize("callbacks", [None, [callback]])
+@pytest.mark.parametrize("eval_metric", ["auc", zero_one_loss])
 def test_fit_with_fit_params(
     callbacks: Optional[List[Callable]], eval_metric: Union[Callable, str]
 ) -> None:
@@ -67,7 +62,7 @@
     clf.fit(X, y, callbacks=callbacks, eval_metric=eval_metric)
 
 
-@pytest.mark.parametrize('n_jobs', [-1, 1])
+@pytest.mark.parametrize("n_jobs", [-1, 1])
 def test_fit_twice_without_study(n_jobs: int) -> None:
     X, y = load_breast_cancer(return_X_y=True)
 
@@ -104,12 +99,7 @@
     assert len(study.trials) == 2 * n_trials
 
 
-<<<<<<< HEAD
-@pytest.mark.parametrize("n_jobs", [-1, 1])
-def test_predict(n_jobs: int) -> None:
-=======
 def test_refit() -> None:
->>>>>>> f5b5cc1b
     X, y = load_breast_cancer(return_X_y=True)
 
     clf = OGBMClassifier()
@@ -141,13 +131,8 @@
         assert score <= clf.score(X_test, y_test)
 
 
-<<<<<<< HEAD
 @pytest.mark.parametrize("n_jobs", [-1, 1])
-def test_feature_importances(n_jobs: int) -> None:
-=======
-@pytest.mark.parametrize('n_jobs', [-1, 1])
 def test_plot_importance(n_jobs: int) -> None:
->>>>>>> f5b5cc1b
     X, y = load_breast_cancer(return_X_y=True)
 
     clf = OGBMClassifier(n_jobs=n_jobs)
@@ -156,33 +141,4 @@
 
     assert isinstance(clf.feature_importances_, np.ndarray)
 
-<<<<<<< HEAD
-
-def test_plot_importance() -> None:
-    X, y = load_breast_cancer(return_X_y=True)
-
-    clf = OGBMClassifier()
-
-    clf.fit(X, y)
-
-    lgb.plot_importance(clf)
-
-
-@pytest.mark.parametrize("n_jobs", [-1, 1])
-def test_reproducibility(n_jobs: int) -> None:
-    X, y = load_breast_cancer(return_X_y=True)
-
-    clf = OGBMClassifier(n_jobs=n_jobs, random_state=0)
-
-    clf.fit(X, y)
-
-    probas = clf.predict_proba(X)
-
-    clf = OGBMClassifier(n_jobs=n_jobs, random_state=0)
-
-    clf.fit(X, y)
-
-    assert np.array_equal(probas, clf.predict_proba(X))
-=======
-    lgb.plot_importance(clf)
->>>>>>> f5b5cc1b
+    lgb.plot_importance(clf)